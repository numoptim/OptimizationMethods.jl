--- conflicted
+++ resolved
@@ -177,11 +177,7 @@
     return  - progData.design'*(residual .* d_predicted)
 end
 
-<<<<<<< HEAD
-function gradient_logistic_centered_log(
-=======
 function gradient_logistic_monomial(
->>>>>>> 97413e50
     x,
     progData::P where P <: OptimizationMethods.AbstractDefaultQL{T, S}
 ) where {T, S}
@@ -192,46 +188,54 @@
     η = progData.design * x
     μ = 1 ./ (1 .+ exp.(-η))
     dμ = μ .* (1 .- μ)
-<<<<<<< HEAD
-    V = log.(abs.(μ.-c).^(2p).+1)
-=======
     V = abs.(μ).^(2*p) .+ c
->>>>>>> 97413e50
 
     return -progData.design' * (dμ .* (progData.response .- μ) ./ V)
 end
 
+function gradient_logistic_centered_log(
+    x,
+    progData::P where P <: OptimizationMethods.AbstractDefaultQL{T, S}
+) where {T, S}
+
+    p = progData.p
+    c = progData.c
+
+    η = progData.design * x
+    μ = 1 ./ (1 .+ exp.(-η))
+    dμ = μ .* (1 .- μ)
+    V = log.(abs.(μ.-c).^(2p).+1)
+
+    return -progData.design' * (dμ .* (progData.response .- μ) ./ V)
+end
+
 ################################################################################
 # Testing set for Quasi-likelihood problems
 ################################################################################
 
 const ql_structures = [OptimizationMethods.QLLogisticSin, 
-<<<<<<< HEAD
+    OptimizationMethods.QLLogisticMonomial,
     OptimizationMethods.QLLogisticCenteredLog]
-const ql_structure_symbols = [:QLLogisticSin, :QLLogisticCenteredLog]
-const ql_gradients = [gradient_logistic_sin, gradient_logistic_centered_log]
+const ql_structure_symbols = [:QLLogisticSin, 
+    :QLLogisticMonomial, 
+    :QLLogisticCenteredLog]
+const ql_gradients = [gradient_logistic_sin, 
+    gradient_logistic_monomial,
+    gradient_logistic_centered_log]
 
 const ql_precomp_types = [OptimizationMethods.PrecomputeQLLogisticSin,
+    OptimizationMethods.PrecomputeQLLogisticMonomial,
     OptimizationMethods.PrecomputeQLLogisticCenteredLog]
-const ql_precomp_symbols = [:PrecomputeQLLogisticSin, :PrecomputeQLLogisticCenteredLog]
-
-const ql_allocate_types = [OptimizationMethods.AllocateQLLogisticSin,
+const ql_precomp_symbols = [:PrecomputeQLLogisticSin, 
+    :PrecomputeQLLogisticMonomial, 
+    :PrecomputeQLLogisticCenteredLog]
+
+const ql_allocate_types = [OptimizationMethods.AllocateQLLogisticSin, 
+    OptimizationMethods.AllocateQLLogisticMonomial,
     OptimizationMethods.AllocateQLLogisticCenteredLog] 
-const ql_allocate_symbols = [:AllocateQLLogisticSin, :AllocateQLLogisticCenteredLog]
-=======
-    OptimizationMethods.QLLogisticMonomial]
-const ql_structure_symbols = [:QLLogisticSin, :QLLogisticMonomial]
-const ql_gradients = [gradient_logistic_sin, gradient_logistic_monomial]
-
-const ql_precomp_types = [OptimizationMethods.PrecomputeQLLogisticSin,
-    OptimizationMethods.PrecomputeQLLogisticMonomial]
-const ql_precomp_symbols = [:PrecomputeQLLogisticSin, 
-    :PrecomputeQLLogisticMonomial]
-
-const ql_allocate_types = [OptimizationMethods.AllocateQLLogisticSin,
-    OptimizationMethods.AllocateQLLogisticMonomial] 
-const ql_allocate_symbols = [:AllocateQLLogisticSin, :AllocateQLLogisticMonomial]
->>>>>>> 97413e50
+const ql_allocate_symbols = [:AllocateQLLogisticSin, 
+    :AllocateQLLogisticMonomial,
+    :AllocateQLLogisticCenteredLog]
 
 @testset "Quasi-likelihood Problems" begin
 
