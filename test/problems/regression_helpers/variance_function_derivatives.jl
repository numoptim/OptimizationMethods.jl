--- conflicted
+++ resolved
@@ -36,21 +36,14 @@
     end
 end
 
-<<<<<<< HEAD
-@testset "Variance Function First Derivatives -- Centered Shifted Log" begin
-=======
+
 @testset "Variance Function First Derivatives -- Monomial Plus Constant" begin
->>>>>>> 97413e50
 
     # set seed for reproducibility
     Random.seed!(1010)
 
     # test definition
-<<<<<<< HEAD
-    @test isdefined(OptimizationMethods, :dcentered_shifted_log)
-=======
     @test isdefined(OptimizationMethods, :dmonomial_plus_constant)
->>>>>>> 97413e50
 
     # test at a sequence of random points
     num_points = 1
@@ -68,11 +61,7 @@
             for power in p
 
                 # create gradient function to test against
-<<<<<<< HEAD
-                f(μ) = log(abs(μ-constant)^(2*power) + 1)
-=======
                 f(μ) = (μ^(2))^power + constant
->>>>>>> 97413e50
                 g(μ) = ForwardDiff.derivative(f, μ)
 
                 for (float_type, float_toler) in zip(float_types, tolerances)
@@ -81,13 +70,8 @@
                         # test gradient value
                         x = randn(float_type)
 
-<<<<<<< HEAD
-                        output = OptimizationMethods.dcentered_shifted_log(x, 
-                            float_type(power), float_type(constant))
-=======
                         output = OptimizationMethods.dmonomial_plus_constant(x, 
                             float_type(power))
->>>>>>> 97413e50
                         gdiff = float_type(g(x))
 
                         @test typeof(output) == float_type
@@ -99,10 +83,55 @@
         end
 
     end
-<<<<<<< HEAD
-=======
 
->>>>>>> 97413e50
+end
+
+@testset "Variance Function First Derivatives -- Centered Shifted Log" begin
+
+    # set seed for reproducibility
+    Random.seed!(1010)
+
+    # test definition
+    @test isdefined(OptimizationMethods, :dcentered_shifted_log)
+
+    # test at a sequence of random points
+    num_points = 1
+    float_type = [Float32, Float64]
+    tolerance = [1e-6, 1e-9]
+    c = [.01, .1, .5, 1, 2, 5]
+    p = [.51, .6, 1, 1.5, 2]
+    let num_points =  num_points, 
+        float_types = float_type, 
+        tolerances = tolerance,
+        c = c,
+        p = p
+
+        for constant in c
+            for power in p
+
+                # create gradient function to test against
+                f(μ) = log(abs(μ-constant)^(2*power) + 1)
+                g(μ) = ForwardDiff.derivative(f, μ)
+
+                for (float_type, float_toler) in zip(float_types, tolerances)
+                    for npoint in 1:num_points
+
+                        # test gradient value
+                        x = randn(float_type)
+
+                        output = OptimizationMethods.dcentered_shifted_log(x, 
+                            float_type(power), float_type(constant))
+                        gdiff = float_type(g(x))
+
+                        @test typeof(output) == float_type
+                        @test gdiff ≈ output atol = float_toler
+
+                    end
+                end
+            end
+        end
+
+    end
 end
 
 end