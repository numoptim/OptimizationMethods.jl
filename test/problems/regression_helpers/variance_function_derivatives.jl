--- conflicted
+++ resolved
@@ -86,31 +86,19 @@
 
 end
 
-<<<<<<< HEAD
-@testset "Variance Function First Derivatives -- Centered Exponential" begin
-=======
 @testset "Variance Function First Derivatives -- Centered Shifted Log" begin
->>>>>>> 0f25aa3d
 
     # set seed for reproducibility
     Random.seed!(1010)
 
     # test definition
-<<<<<<< HEAD
-    @test isdefined(OptimizationMethods, :dcentered_exp)
-=======
     @test isdefined(OptimizationMethods, :dcentered_shifted_log)
->>>>>>> 0f25aa3d
 
     # test at a sequence of random points
     num_points = 1
     float_type = [Float32, Float64]
     tolerance = [1e-6, 1e-9]
-<<<<<<< HEAD
-    c = [-.5, -.1, 0.0, .1, .5, 1, 2, 5]
-=======
     c = [.01, .1, .5, 1, 2, 5]
->>>>>>> 0f25aa3d
     p = [.51, .6, 1, 1.5, 2]
     let num_points =  num_points, 
         float_types = float_type, 
@@ -122,11 +110,7 @@
             for power in p
 
                 # create gradient function to test against
-<<<<<<< HEAD
-                f(μ) = exp(-abs(μ-constant)^(2*power))
-=======
                 f(μ) = log(abs(μ-constant)^(2*power) + 1)
->>>>>>> 0f25aa3d
                 g(μ) = ForwardDiff.derivative(f, μ)
 
                 for (float_type, float_toler) in zip(float_types, tolerances)
@@ -135,20 +119,60 @@
                         # test gradient value
                         x = randn(float_type)
 
-<<<<<<< HEAD
-                        output = OptimizationMethods.dcentered_exp(x, 
-=======
                         output = OptimizationMethods.dcentered_shifted_log(x, 
->>>>>>> 0f25aa3d
                             float_type(power), float_type(constant))
                         gdiff = float_type(g(x))
 
                         @test typeof(output) == float_type
                         @test gdiff ≈ output atol = float_toler
-<<<<<<< HEAD
-=======
 
->>>>>>> 0f25aa3d
+                    end
+                end
+            end
+        end
+
+    end
+end
+
+@testset "Variance Function First Derivatives -- Centered Exponential" begin
+
+    # set seed for reproducibility
+    Random.seed!(1010)
+
+    # test definition
+    @test isdefined(OptimizationMethods, :dcentered_exp)
+
+    # test at a sequence of random points
+    num_points = 1
+    float_type = [Float32, Float64]
+    tolerance = [1e-6, 1e-9]
+    c = [-.5, -.1, 0.0, .1, .5, 1, 2, 5]
+    p = [.51, .6, 1, 1.5, 2]
+    let num_points =  num_points, 
+        float_types = float_type, 
+        tolerances = tolerance,
+        c = c,
+        p = p
+
+        for constant in c
+            for power in p
+
+                # create gradient function to test against
+                f(μ) = exp(-abs(μ-constant)^(2*power))
+                g(μ) = ForwardDiff.derivative(f, μ)
+
+                for (float_type, float_toler) in zip(float_types, tolerances)
+                    for npoint in 1:num_points
+
+                        # test gradient value
+                        x = randn(float_type)
+
+                        output = OptimizationMethods.dcentered_exp(x, 
+                            float_type(power), float_type(constant))
+                        gdiff = float_type(g(x))
+
+                        @test typeof(output) == float_type
+                        @test gdiff ≈ output atol = float_toler
                     end
                 end
             end
