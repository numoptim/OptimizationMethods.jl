# Date: 12/26/2024
# Author: Christian Varner
# Purpose: Implement first derivatives for variance functions found
# in variance_functions.jl

"""
    dlinear_plus_sin(μ::T) where {T}

Compute the following function
```math
    \\frac{d}{d\\mu} (1 + \\mu + \\sin(2 \\pi \\mu)) = 1 + 2 \\pi \\cos(2\\pi \\mu).
```

# Arguments

- `μ::T`, point at which to compute the derivative. In the context of 
    regression, this is the mean.
"""
function dlinear_plus_sin(μ::T) where {T}
    return T(1 + cos(2 * pi * μ) * 2 * pi)
end

"""
<<<<<<< HEAD
<<<<<<< HEAD
    dcentered_exp(μ::T, p::T, c::T) where {T}

Compute the following function
```math
    \\frac{d}{d\\mu} \\exp\\left( -|\\mu - c|^{2p} \\right),
```
where ``c \\in \\mathbb{R}`` and ``p \\in \\mathbb{R}``. See [Quasi-likelihood Estimation](@ref) for details.

!!! warning
    For `p` smaller than ``.5``, the derivative is not well-defined at ``c``.

# Arguments

- `μ::T`, scalar. In the regression context, this is the estimated mean of a 
    datapoint.
- `p::T`, scalar. Power applied to `(μ-c)^2`.
- `c::T`, scalar. Center where noise level is highest.
"""
function dcentered_exp(μ::T, p::T, c::T) where {T}
    return -centered_exp(μ, p, c) * sign(μ-c) * 2 * p * abs(μ-c)^(2*p-1)
end
=======
    dcentered_shifted_log(μ::T, p::T, c::T) where {T}

Compute and returns the following function
```math
    \\frac{d}{d\\mu} \\log(|\\mu-c|^{2p} + 1) =
    sign(\\mu - c) \\frac{2p|\\mu - c|^{2p-1}}{|\\mu-c|^{2p} + 1},
```
where ``sign(x)`` returns the sign of ``x``. This equality is only 
correct everywhere when ``p > .5``.

!!! warning
    The function does not check the correctness of `p` and is not guaranteed
    to return the correct derivative at ``c`` when `p <= .5`.

# Arguments

- `μ::T`, point at which to compute the derivative. In the context of 
    regression, this is the mean.
- `p::T`, scalar. Power applied to ``|\\mu-c|^2``.
- `c::T`, scalar. Center where noise level is lowest.
"""
function dcentered_shifted_log(μ::T, p::T, c::T) where {T}
    return sign(μ - c) * (2 * p * abs(μ - c)^(2 * p -1))/(abs(μ - c)^(2 * p) + 1)
end 
>>>>>>> 0f25aa3d

"""
    dmonomial_plus_constant(μ::T, p::T) where {T}

Compute the following function
```math
    \\frac{d}{d\\mu} (\\mu^{2p} + c) = 2p \\mu^{2p-1}
```

!!! warning
    The derivative above is only correct everywhere when `p` is larger than 
    `.5`. We do not guarantee correctness if `p` is smaller than or equal to 
    `.5`. User beware.
"""
function dmonomial_plus_constant(μ::T, p::T) where {T}
    return T(sign(μ) * 2 * p * (abs(μ) ^ (2 * p - 1)))
end<|MERGE_RESOLUTION|>--- conflicted
+++ resolved
@@ -21,8 +21,6 @@
 end
 
 """
-<<<<<<< HEAD
-<<<<<<< HEAD
     dcentered_exp(μ::T, p::T, c::T) where {T}
 
 Compute the following function
@@ -44,7 +42,8 @@
 function dcentered_exp(μ::T, p::T, c::T) where {T}
     return -centered_exp(μ, p, c) * sign(μ-c) * 2 * p * abs(μ-c)^(2*p-1)
 end
-=======
+
+"""    
     dcentered_shifted_log(μ::T, p::T, c::T) where {T}
 
 Compute and returns the following function
@@ -69,7 +68,6 @@
 function dcentered_shifted_log(μ::T, p::T, c::T) where {T}
     return sign(μ - c) * (2 * p * abs(μ - c)^(2 * p -1))/(abs(μ - c)^(2 * p) + 1)
 end 
->>>>>>> 0f25aa3d
 
 """
     dmonomial_plus_constant(μ::T, p::T) where {T}
