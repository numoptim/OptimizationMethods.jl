--- conflicted
+++ resolved
@@ -1,39 +1,5 @@
 module OptimizationMethods
 
-<<<<<<< HEAD
-############################
-# Packages Includes
-############################
-using NLPModels, LinearAlgebra
-
-############################
-# Exports 
-############################
-
-# For objectives
-export obj, grad, grad!, hess, hess!
-
-# For optimization methods
-export barzilai_borwein_gd
-
-############################
-# Algorithm Includes
-############################
-
-# Objective function free methods
-include("optimization_routines/barzilai_borwein_gd.jl")
-
-# Methods that ensure descent 
-
-############################
-# Objective Includes
-############################
-
-# simple functions -- for testing code
-include("objective_functions/simple_least_squares.jl")
-
-# quasi-likelihood 
-=======
 # Dependencies
 using LinearAlgebra
 using NLPModels
@@ -57,6 +23,5 @@
 
 ## Specific Problems 
 include("problems/gaussian_least_squares.jl")
->>>>>>> e781d83f
 
 end