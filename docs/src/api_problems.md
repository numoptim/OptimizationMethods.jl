--- conflicted
+++ resolved
@@ -52,20 +52,20 @@
 OptimizationMethods.centered_shifted_log
 ```
 
-<<<<<<< HEAD
+## Regression Variance Function Derivatives
+
+```@docs
+OptimizationMethods.dlinear_plus_sin
+```
+
 # Sub-problems
 
 ## Proximal Point
 
 ```@docs
 OptimizationMethods.ProximalPointSubproblem
-=======
-## Regression Variance Function Derivatives
+```
 
-```@docs
-OptimizationMethods.dlinear_plus_sin
->>>>>>> 0eadc1e7
-```
 
 # Index
 
