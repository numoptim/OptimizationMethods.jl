--- conflicted
+++ resolved
@@ -61,7 +61,6 @@
 OptimizationMethods.stepdown_100_step_size
 ```
 
-<<<<<<< HEAD
 # Gradient Descent with Backtracking
 ```@docs
 backtracking_gd
@@ -79,11 +78,13 @@
 ```
 
 # Gradient Descent with Non-sequential Armijo Line Search
-=======
+```@docs
+NonsequentialArmijoGD
+```
+
 # Non-sequential Armijo Line Search with Event Triggered Objective Evaluations
 
 ## First Order Methods
->>>>>>> f21dd2c6
 ```@docs
 nonsequential_armijo_adaptive_gd
 
@@ -117,16 +118,12 @@
 
 # Line search Helper Functions
 
-<<<<<<< HEAD
 ## Backtracking
 ```@docs
 OptimizationMethods.backtracking!
 ```
 
 ## Non-sequential Armijo
-=======
-## Non-sequential Armijo Line Search
->>>>>>> f21dd2c6
 ```@docs
 OptimizationMethods.non_sequential_armijo_condition
 ```
