@article{barzilai1988Twopoint,
<<<<<<< HEAD
  title    = {Two-Point Step Size Gradient Methods},
  author   = {Barzilai, Jonathan and Borwein, Jonathan M.},
  year     = {1988},
  journal  = {IMA Journal of Numerical Analysis},
  volume   = {8},
  number   = {1},
  doi      = {10.1093/imanum/8.1.141},
}

@book{bertsekas2016Nonlinear,
  title     = {Nonlinear {{Optimization}}},
  author    = {Bertsekas, Dimitri},
  year      = {2016},
  publisher = {Athena Scientific},
  isbn      = {978-1-886529-05-2}
}

@article{lanteri2023Designing,
  title    = {Designing to Detect Heteroscedasticity in a Regression Model},
  author   = {Lanteri, Alessandro and Leorato, Samantha and Lopez-Fidalgo, Jesus and Tommasi, Chiara},
  year     = {2023-02-24},
  journal  = {Journal of the Royal Statistical Society},
  series   = {B},
  volume   = {85},
  number   = {2},
  pages    = {315--326},
  doi      = {10.1093/jrsssb/qkad004},
}

@article{li2023Convex,
  title    = {Convex and {{Non-convex Optimization Under Generalized Smoothness}}},
  author   = {Li, Haochuan and Qian, Jian and Tian, Yi and Rakhlin, Alexander and Jadbabaie, Ali},
  year     = {2023-06},
  journal  = {Advances in Neural Information Processing Systems},
  volume   = {36},
  doi      = {10.48550/arxiv.2306.01264},
}

@inproceedings{malitsky2020Adaptive,
  title      = {Adaptive {{Gradient Descent}} without {{Descent}}},
  booktitle  = {Proceedings of the 37th {{International Conference}} on {{Machine Learning}}},
  author     = {Malitsky, Yura and Mishchenko, Konstantin},
  year       = {2020-11-21},
  pages      = {6702--6712},
  publisher  = {PMLR},
  issn       = {2640-3498},
  doi        = {10.48550/arxiv.1910.09529},
  urlyear    = {2024-11-09},
  abstract   = {We present a strikingly simple proof that two rules are sufficient to automate gradient descent: 1) don’t increase the stepsize too fast and 2) don’t overstep the local curvature. No need for functional values, no line search, no information about the function except for the gradients. By following these rules, you get a method adaptive to the local geometry, with convergence guarantees depending only on the smoothness in a neighborhood of a solution. Given that the problem is convex, our method converges even if the global smoothness constant is infinity. As an illustration, it can minimize arbitrary continuously twice-differentiable convex function. We examine its performance on a range of convex and nonconvex problems, including logistic regression and matrix factorization.},
  eventtitle = {International {{Conference}} on {{Machine Learning}}},
  langid     = {english},
}

@book{mccullagh1998Generalized,
  title     = {Generalized {{Linear Models}}},
  author    = {McCullagh, Peter and Nelder, John},
  year      = {1998},
  edition   = {Second},
  publisher = {{Chapman and Hall}}
}

@article{nesterov1983Method,
  title    = {A Method for Solving the Convex Programming Problem with Convergence Rate {{O}}(1/K2)},
  author   = {Nesterov, Yurii},
  year     = {1983},
  journal  = {Proceedings of the USSR Academy of Sciences},
  volume   = {269},
  pages    = {543--547},
}

@article{patel2024Gradient,
  title   = {Gradient {{Descent}} in the {{Absence}} of {{Global Lipschitz Continuity}} of the {{Gradients}}},
  author  = {Patel, Vivak and Berahas, Albert},
  year    = {2024},
  journal = {SIAM},
  volume  = {6},
  number  = {3},
  pages   = {579--846},
  doi     = {10.1137/22M1527210}
=======
  title = {Two-Point Step Size Gradient Methods},
  author = {Barzilai, Jonathan and Borwein, Jonathan M.},
  year = {1988},
  journal = {IMA Journal of Numerical Analysis},
  volume = {8},
  number = {1},
  doi = {10.1093/imanum/8.1.141},
}

@inproceedings{malitsky2020Adaptive,
  title = {Adaptive {{Gradient Descent}} without {{Descent}}},
  booktitle = {Proceedings of the 37th {{International Conference}} on {{Machine Learning}}},
  author = {Malitsky, Yura and Mishchenko, Konstantin},
  year = {2020-11-21},
  pages = {6702--6712},
  publisher = {PMLR},
  issn = {2640-3498},
  doi = {10.48550/arxiv.1910.09529},
  eventtitle = {International {{Conference}} on {{Machine Learning}}},
  langid = {english},
  keywords = {Computer Science - Machine Learning,Mathematics - Numerical Analysis,Mathematics - Optimization and Control,Statistics - Machine Learning},
>>>>>>> 50b8229e
}

@article{wedderburn1974Quasilikelihood,
  title     = {Quasi-Likelihood Functions, Generalized Linear Models, and the {{Gauss}}—{{Newton}} Method},
  author    = {Wedderburn, R. W. M.},
  year      = {1974},
  journal   = {Biometrika},
  volume    = {61},
  number    = {3},
  pages     = {439--447},
  publisher = {Oxford University Press},
<<<<<<< HEAD
  doi       = {10.1093/biomet/61.3.439}
}

@article{wu2020WNGrad,
  title   = {{{WNGrad}}: {{Learn}} the {{Learning Rate}} in {{Gradient Descent}}},
  author  = {Wu, Xiaoxia and Ward, Rachel and Bottou, Leon},
  year    = {2020-11-19},
  journal = {arxiv},
  doi     = {10.48550/arXiv.1803.02865}
=======
  doi = {10.1093/biomet/61.3.439}
}

@article{lanteri2023designing,
  series = {B},
  title = {Designing to detect heteroscedasticity in a regression model},
  volume = {85},
  doi = {10.1093/jrsssb/qkad004},
  abstract = {We consider the problem of designing experiments to detect the presence of a specified heteroscedastity in Gaussian regression models. We study the relationship of the Ds- and KL-criteria with the noncentrality parameter of the asymptotic chi-squared distribution of a likelihood-based test, for local alternatives. We found that, when the heteroscedastity depends on one parameter, the two criteria coincide asymptotically and that the D1-criterion is proportional to the noncentrality parameter. Differently, when it depends on several parameters, the KL-optimum design converges to the design that maximizes the noncentrality parameter. Our theoretical findings are confirmed through a simulation study.},
  number = {2},
  journal = {Journal of the Royal Statistical Society},
  author = {Lanteri, Alessandro and Leorato, Samantha and Lopez-Fidalgo, Jesus and Tommasi, Chiara},
  month = {02},
  year = {2023},
  pages = {315--326},
}


@book{mccullagh1998generalized,
  edition = {Second},
  title = {Generalized {Linear} {Models}},
  url = {https://archive.org/details/generalizedlinea0000mccu},
  publisher = {Chapman and Hall},
  author = {McCullagh, Peter and Nelder, John},
  year = {1998},
}

@article{patel2024gradient,
  title = {Gradient {Descent} in the {Absence} of {Global} {Lipschitz} {Continuity} of the {Gradients}},
  volume = {6},
  doi = {10.1137/22M1527210},
  number = {3},
  journal = {SIAM},
  author = {Patel, Vivak and Berahas, Albert},
  pages = {579--846},
  month = {09},
  year = {2024}
}

@book{bertsekas2016nonlinear,
  title = {Nonlinear {Optimization}},
  isbn = {978-1-886529-05-2},
  publisher = {Athena Scientific},
  author = {Bertsekas, Dimitri},
  year = {2016},
>>>>>>> 50b8229e
}<|MERGE_RESOLUTION|>--- conflicted
+++ resolved
@@ -1,5 +1,4 @@
 @article{barzilai1988Twopoint,
-<<<<<<< HEAD
   title    = {Two-Point Step Size Gradient Methods},
   author   = {Barzilai, Jonathan and Borwein, Jonathan M.},
   year     = {1988},
@@ -79,29 +78,6 @@
   number  = {3},
   pages   = {579--846},
   doi     = {10.1137/22M1527210}
-=======
-  title = {Two-Point Step Size Gradient Methods},
-  author = {Barzilai, Jonathan and Borwein, Jonathan M.},
-  year = {1988},
-  journal = {IMA Journal of Numerical Analysis},
-  volume = {8},
-  number = {1},
-  doi = {10.1093/imanum/8.1.141},
-}
-
-@inproceedings{malitsky2020Adaptive,
-  title = {Adaptive {{Gradient Descent}} without {{Descent}}},
-  booktitle = {Proceedings of the 37th {{International Conference}} on {{Machine Learning}}},
-  author = {Malitsky, Yura and Mishchenko, Konstantin},
-  year = {2020-11-21},
-  pages = {6702--6712},
-  publisher = {PMLR},
-  issn = {2640-3498},
-  doi = {10.48550/arxiv.1910.09529},
-  eventtitle = {International {{Conference}} on {{Machine Learning}}},
-  langid = {english},
-  keywords = {Computer Science - Machine Learning,Mathematics - Numerical Analysis,Mathematics - Optimization and Control,Statistics - Machine Learning},
->>>>>>> 50b8229e
 }
 
 @article{wedderburn1974Quasilikelihood,
@@ -113,7 +89,6 @@
   number    = {3},
   pages     = {439--447},
   publisher = {Oxford University Press},
-<<<<<<< HEAD
   doi       = {10.1093/biomet/61.3.439}
 }
 
@@ -123,51 +98,4 @@
   year    = {2020-11-19},
   journal = {arxiv},
   doi     = {10.48550/arXiv.1803.02865}
-=======
-  doi = {10.1093/biomet/61.3.439}
-}
-
-@article{lanteri2023designing,
-  series = {B},
-  title = {Designing to detect heteroscedasticity in a regression model},
-  volume = {85},
-  doi = {10.1093/jrsssb/qkad004},
-  abstract = {We consider the problem of designing experiments to detect the presence of a specified heteroscedastity in Gaussian regression models. We study the relationship of the Ds- and KL-criteria with the noncentrality parameter of the asymptotic chi-squared distribution of a likelihood-based test, for local alternatives. We found that, when the heteroscedastity depends on one parameter, the two criteria coincide asymptotically and that the D1-criterion is proportional to the noncentrality parameter. Differently, when it depends on several parameters, the KL-optimum design converges to the design that maximizes the noncentrality parameter. Our theoretical findings are confirmed through a simulation study.},
-  number = {2},
-  journal = {Journal of the Royal Statistical Society},
-  author = {Lanteri, Alessandro and Leorato, Samantha and Lopez-Fidalgo, Jesus and Tommasi, Chiara},
-  month = {02},
-  year = {2023},
-  pages = {315--326},
-}
-
-
-@book{mccullagh1998generalized,
-  edition = {Second},
-  title = {Generalized {Linear} {Models}},
-  url = {https://archive.org/details/generalizedlinea0000mccu},
-  publisher = {Chapman and Hall},
-  author = {McCullagh, Peter and Nelder, John},
-  year = {1998},
-}
-
-@article{patel2024gradient,
-  title = {Gradient {Descent} in the {Absence} of {Global} {Lipschitz} {Continuity} of the {Gradients}},
-  volume = {6},
-  doi = {10.1137/22M1527210},
-  number = {3},
-  journal = {SIAM},
-  author = {Patel, Vivak and Berahas, Albert},
-  pages = {579--846},
-  month = {09},
-  year = {2024}
-}
-
-@book{bertsekas2016nonlinear,
-  title = {Nonlinear {Optimization}},
-  isbn = {978-1-886529-05-2},
-  publisher = {Athena Scientific},
-  author = {Bertsekas, Dimitri},
-  year = {2016},
->>>>>>> 50b8229e
 }