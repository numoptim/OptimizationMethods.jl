name: CI
on:
  push:
    branches:
      - main
    tags: ['*']
  pull_request:
concurrency:
  # Skip intermediate builds: always.
  # Cancel intermediate builds: only if it is a pull request build.
  group: ${{ github.workflow }}-${{ github.ref }}
  cancel-in-progress: ${{ startsWith(github.ref, 'refs/pull/') }}
jobs:
  test:
    name: Julia ${{ matrix.version }} - ${{ matrix.os }} - ${{ matrix.arch }} - ${{ github.event_name }}
    runs-on: ${{ matrix.os }}
    strategy:
      fail-fast: false
      matrix:
        version:
<<<<<<< HEAD
          - '1.6'
=======
          - '1.10'
>>>>>>> e781d83f
          - 'nightly'
        os:
          - ubuntu-latest
        arch:
          - x64
    steps:
      - uses: actions/checkout@v3
      - uses: julia-actions/setup-julia@v1
        with:
          version: ${{ matrix.version }}
          arch: ${{ matrix.arch }}
      - uses: julia-actions/cache@v1
      - uses: julia-actions/julia-buildpkg@v1
      - uses: julia-actions/julia-runtest@v1<|MERGE_RESOLUTION|>--- conflicted
+++ resolved
@@ -18,11 +18,7 @@
       fail-fast: false
       matrix:
         version:
-<<<<<<< HEAD
-          - '1.6'
-=======
           - '1.10'
->>>>>>> e781d83f
           - 'nightly'
         os:
           - ubuntu-latest
